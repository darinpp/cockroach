--- conflicted
+++ resolved
@@ -385,7 +385,6 @@
 		resp.CreateTableStatement = createStmt
 	}
 
-<<<<<<< HEAD
 	// Range and ZoneConfig information is not applicable to virtual schemas.
 	if !sql.IsVirtualDatabase(escDBName) {
 		// Get the number of ranges in the table. We get the key span for the table
@@ -393,7 +392,7 @@
 		{
 			var iexecutor sql.InternalExecutor
 			var tableSpan roachpb.Span
-			if err := s.server.db.Txn(context.TODO(), func(txn *client.Txn) error {
+			if err := s.server.db.Txn(ctx, func(txn *client.Txn) error {
 				var err error
 				tableSpan, err = iexecutor.GetTableSpan(s.getUser(req), txn, escDBName, escTableName)
 				return err
@@ -401,14 +400,6 @@
 				return nil, s.serverError(err)
 			}
 			tableRSpan := roachpb.RSpan{}
-=======
-	// Get the number of ranges in the table. We get the key span for the table
-	// data. Then, we count the number of ranges that make up that key span.
-	{
-		var iexecutor sql.InternalExecutor
-		var tableSpan roachpb.Span
-		if err := s.server.db.Txn(ctx, func(txn *client.Txn) error {
->>>>>>> fcb263c7
 			var err error
 			tableRSpan.Key, err = keys.Addr(tableSpan.Key)
 			if err != nil {
