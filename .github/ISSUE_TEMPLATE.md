Is this a bug report or a feature request? 

If so, please fill out the template below and we'll be happy to help.

If not, or you're not sure, please file an issue on our forum instead: https://forum.cockroachlabs.com/. You'll get a faster response there for troubleshooting and general questions, and it's likely that someone else has encountered the same issue.


**BUG REPORT**

Please describe the issue you observed, and any steps we can take to reproduce it:

- What did you do?

- What did you expect to see?

- What did you see instead?

<<<<<<< HEAD
- What is the impact?
=======
- What was the impact?
>>>>>>> eb52450e

**FEATURE REQUEST**

Please describe the feature you are requesting, as well as your proposed use case.<|MERGE_RESOLUTION|>--- conflicted
+++ resolved
@@ -15,11 +15,7 @@
 
 - What did you see instead?
 
-<<<<<<< HEAD
-- What is the impact?
-=======
 - What was the impact?
->>>>>>> eb52450e
 
 **FEATURE REQUEST**
 
